import dash_core_components as dcc
import dash_html_components as html
from dash.dependencies import Input, Output

import dash_cytoscape as cyto
cyto.load_extra_layouts()

import charts
import helpers
from app import app

content = [
    html.H1("Visualise"),
    html.Div(className = 'mg-t-20', children = [
        html.Div(className = 'row', children = [
            html.Div(className = 'col-lg-3'),
            html.Div(className = 'col-lg-6', children = [
                html.Div(className = 'bar-chart-wp', children = [
                    html.B("Chart Layout"),
                    dcc.Dropdown(
                        id="chart_type_option",
                        options=helpers.network_layout_options(),
                        value="cose",
                        clearable = False
                    )
                ])
            ]),
            html.Div(className = 'col-lg-3')
        ])
    ]),
    html.Div(className = 'mg-t-20', children = [
        html.Div(className = 'row', children = [
            html.Div(className = 'col-lg-3', children = [
                html.Div(className = 'bar-chart-wp', children = [
                    html.B("Genre"),
                    dcc.Dropdown(
                        id="genre_filter",
                        options= helpers.generate_options(charts.get_unique_genres()),
                        multi = True,
                        clearable = False
                    )
                ])
            ]),
            html.Div(className = 'col-lg-3', children = [
                html.Div(className = 'bar-chart-wp', children = [
                    html.B("Sales Rank"),
                    dcc.Dropdown(
                        id="sales_rank_filter",
                        options=helpers.generate_options(charts.get_sales_rank_categories()),
                        multi = True,
                        clearable = False,
                    )
                ])
            ]),
            html.Div(className = 'col-lg-3', children = [
                html.Div(className = 'bar-chart-wp', children = [
                    html.B("Average Rating"),
                    dcc.Dropdown(
                        id="rating_filter",
                        options=helpers.generate_options(charts.get_unique_ratings()),
                        multi = True,
                        clearable = False
                    )
                ])
            ]),
            html.Div(className = 'col-lg-3', children = [
                html.Div(className = 'bar-chart-wp', children = [
                    html.B("No. of Reviews"),
                    dcc.Dropdown(
                        id="reviews_filter",
                        options=helpers.generate_options(charts.get_review_categories()),
                        multi = True,
                        clearable = False
                    )
                ])
            ])
        ])
    ]),
    html.Div(className = 'mg-t-20', children = [
        html.Div(className = 'row', children = [
            html.Div(className = 'col-lg-6', children = [
                html.Div(className = 'bar-chart-wp', children = [
                    html.B("No. of Pages"),
                    dcc.RangeSlider(
                        id = 'page_filter',
                        marks=helpers.generate_range_values(charts.get_num_pages_quantiles()),
                        min=0,
                        max=10,
                        value=[0, 10]
                    )
                ])
            ]),
            html.Div(className = 'col-lg-6', children = [
                html.Div(className = 'bar-chart-wp', children = [
                    html.B("Price"),
                    dcc.RangeSlider(
                        id = 'price_filter',
                        marks=helpers.generate_range_values(charts.get_price_quantiles()),
                        min=0,
                        max=10,
                        value=[0, 10]
                    )
                ])
            ])
        ])
    ]),
    html.Div(className = 'mg-t-20', children = [
        html.Div(className = 'row', children = [
            html.Div(className = 'col-lg-6', children = [
                html.H3("Overall"),
                html.Div(className = 'bar-chart-wp', children = [
                    cyto.Cytoscape(
                        id='cyto-network',
                        layout={'name': 'cose'},
                        style={'width': '100%', 'height': '55vh'},
                        elements = charts.plot_cyto_graph()
<<<<<<< HEAD
                    )),
                ]),
                html.Br(),
                html.Div(className = 'bar-chart-wp', children = [
                    charts.include_loader(cyto.Cytoscape(
                        id='cyto-ego-network',
                        layout={'name': 'cose'},
                        style={'width': '100%', 'height': '50vh'},
                        elements = charts.plot_cyto_ego_graph()
                    )),
                ]),
            ])
        ])
    ]),
    html.Div(className = 'mg-t-20', children = [
        html.Div(className = 'row', children = [
            html.Div(className = 'col-lg-3'),
            html.Div(className = 'col-lg-6', children = [
                html.Div(className = 'bar-chart-wp', children = [
                    html.B("N-Clique Network"),
                    dcc.Dropdown(
                        id="nclique_filter",
                        options=helpers.generate_options(charts.get_nclique_options()),
                        multi = False,
                        clearable = False,
                        value=0
                    )
                ])
            ]),
            html.Div(className = 'col-lg-3')
        ])
    ]),
    html.Div(className = 'mg-t-20', children = [
        html.Div(className = 'row', children = [
            html.Div(className = 'col-lg-12', children = [
                html.Div(className = 'bar-chart-wp', children = [
                    charts.include_loader(cyto.Cytoscape(
                        id='cyto-clique-network',
                        layout={'name': 'cose'},
                        style={'width': '100%', 'height': '50vh'},
                        elements = charts.plot_cyto_nclique_graph()
                    )),
=======
                    ),
                    # charts.include_loader(dcc.Graph(
                    #     id = 'network',
                    #     figure = charts.plot_graph(),
                    #     config = {"displayModeBar" : False},
                    #     style = {'height' : '60vh'}
                    # ))
                ])
            ]),
            html.Div(className = 'col-lg-6', children = [
                html.Div(className = "row", children = [
                    html.Div(className = 'col-lg-8', children = [
                        html.H3("Cliques")
                    ]),
                    html.Div(className = 'col-lg-4', children = [
                        dcc.Slider(
                            min = 0,
                            max = 3,
                            marks = helpers.generate_range_values([2,3,4,5]),
                            value = 1
                        )
                    ])
                ]),
                html.Div(className = 'bar-chart-wp', children = [
                    cyto.Cytoscape(
                        id='cyto-network-1',
                        layout={'name': 'cose'},
                        style={'width': '100%', 'height': '30vh'},
                        elements = []
                    ),
                    # charts.include_loader(dcc.Graph(
                    #     id = 'network',
                    #     figure = charts.plot_graph(),
                    #     config = {"displayModeBar" : False},
                    #     style = {'height' : '60vh'}
                    # ))
                ]),
                html.Div(className = 'mg-t-20', children = [
                    html.H3("Egos"),
                    html.Div(className = "row", children = [
                        html.Div(className = 'col-lg-4', children = [
                            html.Div(className = 'bar-chart-wp', children = [
                                cyto.Cytoscape(
                                    id='cyto-network-1',
                                    layout={'name': 'cose'},
                                    style={'width': '100%', 'height': '20vh'},
                                    elements = []
                                )
                            ])
                        ]),
                        html.Div(className = 'col-lg-4', children = [
                            html.Div(className = 'bar-chart-wp', children = [
                                cyto.Cytoscape(
                                    id='cyto-network-1',
                                    layout={'name': 'cose'},
                                    style={'width': '100%', 'height': '20vh'},
                                    elements = []
                                )
                            ])
                        ]),
                        html.Div(className = 'col-lg-4', children = [
                            html.Div(className = 'bar-chart-wp', children = [
                                cyto.Cytoscape(
                                    id='cyto-network-1',
                                    layout={'name': 'cose'},
                                    style={'width': '100%', 'height': '20vh'},
                                    elements = []
                                )
                            ])
                        ])
                    ])
>>>>>>> 755af64e
                ])
            ])
        ])
    ]),
]

@app.callback(
    Output("cyto-network", "elements"),
    [Input("genre_filter", "value"),
    Input("rating_filter", "value"),
    Input("sales_rank_filter", "value"),
    Input("reviews_filter", "value"),
    Input("page_filter", "value"),
    Input("price_filter", "value")],
)
def update_network_graph(genre_filter, rating_filter, sales_rank_filter, reviews_filter, page_filter, price_filter):
    elements = charts.plot_cyto_graph(params = locals())
    return elements

@app.callback(
    Output("cyto-network", "layout"),
    [Input("chart_type_option", "value")]
)
def update_graph_layout(chart_type_option):
<<<<<<< HEAD
    layout = {"name" : chart_type_option}
    return layout

@app.callback(
    Output("cyto-ego-network", "elements"),
    [Input("genre_filter", "value"),
    Input("rating_filter", "value"),
    Input("sales_rank_filter", "value"),
    Input("reviews_filter", "value"),
    Input("page_filter", "value"),
    Input("price_filter", "value")],
)
def update_ego_network_graph(genre_filter, rating_filter, sales_rank_filter, reviews_filter, page_filter, price_filter):
    elements = charts.plot_cyto_ego_graph(params = locals())
    return elements

@app.callback(
    Output("cyto-ego-network", "layout"),
    [Input("chart_type_option", "value")]
)
def update_ego_graph_layout(chart_type_option):
    layout = {"name" : chart_type_option}
    return layout

@app.callback(
    Output("cyto-clique-network", "elements"),
    [Input("genre_filter", "value"),
    Input("rating_filter", "value"),
    Input("sales_rank_filter", "value"),
    Input("reviews_filter", "value"),
    Input("page_filter", "value"),
    Input("price_filter", "value"),
    Input("nclique_filter", "value")],
)
def update_nclique_network_graph(genre_filter, rating_filter, sales_rank_filter, reviews_filter, page_filter, price_filter, nclique_filter):
    elements = charts.plot_cyto_nclique_graph(params = locals())
    return elements

@app.callback(
    Output("cyto-nclique-network", "layout"),
    [Input("chart_type_option", "value")]
)
def update_nclique_graph_layout(chart_type_option):
    layout = {"name" : chart_type_option}
=======
    layout = {"name" : chart_type_option, 'animate' : True}
>>>>>>> 755af64e
    return layout<|MERGE_RESOLUTION|>--- conflicted
+++ resolved
@@ -114,8 +114,7 @@
                         layout={'name': 'cose'},
                         style={'width': '100%', 'height': '55vh'},
                         elements = charts.plot_cyto_graph()
-<<<<<<< HEAD
-                    )),
+                    )
                 ]),
                 html.Br(),
                 html.Div(className = 'bar-chart-wp', children = [
@@ -157,84 +156,81 @@
                         style={'width': '100%', 'height': '50vh'},
                         elements = charts.plot_cyto_nclique_graph()
                     )),
-=======
-                    ),
-                    # charts.include_loader(dcc.Graph(
-                    #     id = 'network',
-                    #     figure = charts.plot_graph(),
-                    #     config = {"displayModeBar" : False},
-                    #     style = {'height' : '60vh'}
-                    # ))
-                ])
-            ]),
-            html.Div(className = 'col-lg-6', children = [
-                html.Div(className = "row", children = [
-                    html.Div(className = 'col-lg-8', children = [
-                        html.H3("Cliques")
-                    ]),
-                    html.Div(className = 'col-lg-4', children = [
-                        dcc.Slider(
-                            min = 0,
-                            max = 3,
-                            marks = helpers.generate_range_values([2,3,4,5]),
-                            value = 1
-                        )
+    #                 ),
+    #                 # charts.include_loader(dcc.Graph(
+    #                 #     id = 'network',
+    #                 #     figure = charts.plot_graph(),
+    #                 #     config = {"displayModeBar" : False},
+    #                 #     style = {'height' : '60vh'}
+    #                 # ))
+    #             ])
+    #         ]),
+    #         html.Div(className = 'col-lg-6', children = [
+    #             html.Div(className = "row", children = [
+    #                 html.Div(className = 'col-lg-8', children = [
+    #                     html.H3("Cliques")
+    #                 ]),
+    #                 html.Div(className = 'col-lg-4', children = [
+    #                     dcc.Slider(
+    #                         min = 0,
+    #                         max = 3,
+    #                         marks = helpers.generate_range_values([2,3,4,5]),
+    #                         value = 1
+    #                     )
+    #                 ])
+    #             ]),
+    #             html.Div(className = 'bar-chart-wp', children = [
+    #                 cyto.Cytoscape(
+    #                     id='cyto-network-1',
+    #                     layout={'name': 'cose'},
+    #                     style={'width': '100%', 'height': '30vh'},
+    #                     elements = []
+    #                 ),
+    #                 # charts.include_loader(dcc.Graph(
+    #                 #     id = 'network',
+    #                 #     figure = charts.plot_graph(),
+    #                 #     config = {"displayModeBar" : False},
+    #                 #     style = {'height' : '60vh'}
+    #                 # ))
+    #             ]),
+    #             html.Div(className = 'mg-t-20', children = [
+    #                 html.H3("Egos"),
+    #                 html.Div(className = "row", children = [
+    #                     html.Div(className = 'col-lg-4', children = [
+    #                         html.Div(className = 'bar-chart-wp', children = [
+    #                             cyto.Cytoscape(
+    #                                 id='cyto-network-1',
+    #                                 layout={'name': 'cose'},
+    #                                 style={'width': '100%', 'height': '20vh'},
+    #                                 elements = []
+    #                             )
+    #                         ])
+    #                     ]),
+    #                     html.Div(className = 'col-lg-4', children = [
+    #                         html.Div(className = 'bar-chart-wp', children = [
+    #                             cyto.Cytoscape(
+    #                                 id='cyto-network-1',
+    #                                 layout={'name': 'cose'},
+    #                                 style={'width': '100%', 'height': '20vh'},
+    #                                 elements = []
+    #                             )
+    #                         ])
+    #                     ]),
+    #                     html.Div(className = 'col-lg-4', children = [
+    #                         html.Div(className = 'bar-chart-wp', children = [
+    #                             cyto.Cytoscape(
+    #                                 id='cyto-network-1',
+    #                                 layout={'name': 'cose'},
+    #                                 style={'width': '100%', 'height': '20vh'},
+    #                                 elements = []
+    #                             )
+    #                         ])
+    #                     ])
                     ])
-                ]),
-                html.Div(className = 'bar-chart-wp', children = [
-                    cyto.Cytoscape(
-                        id='cyto-network-1',
-                        layout={'name': 'cose'},
-                        style={'width': '100%', 'height': '30vh'},
-                        elements = []
-                    ),
-                    # charts.include_loader(dcc.Graph(
-                    #     id = 'network',
-                    #     figure = charts.plot_graph(),
-                    #     config = {"displayModeBar" : False},
-                    #     style = {'height' : '60vh'}
-                    # ))
-                ]),
-                html.Div(className = 'mg-t-20', children = [
-                    html.H3("Egos"),
-                    html.Div(className = "row", children = [
-                        html.Div(className = 'col-lg-4', children = [
-                            html.Div(className = 'bar-chart-wp', children = [
-                                cyto.Cytoscape(
-                                    id='cyto-network-1',
-                                    layout={'name': 'cose'},
-                                    style={'width': '100%', 'height': '20vh'},
-                                    elements = []
-                                )
-                            ])
-                        ]),
-                        html.Div(className = 'col-lg-4', children = [
-                            html.Div(className = 'bar-chart-wp', children = [
-                                cyto.Cytoscape(
-                                    id='cyto-network-1',
-                                    layout={'name': 'cose'},
-                                    style={'width': '100%', 'height': '20vh'},
-                                    elements = []
-                                )
-                            ])
-                        ]),
-                        html.Div(className = 'col-lg-4', children = [
-                            html.Div(className = 'bar-chart-wp', children = [
-                                cyto.Cytoscape(
-                                    id='cyto-network-1',
-                                    layout={'name': 'cose'},
-                                    style={'width': '100%', 'height': '20vh'},
-                                    elements = []
-                                )
-                            ])
-                        ])
-                    ])
->>>>>>> 755af64e
-                ])
-            ])
-        ])
-    ]),
-]
+                ])
+            ])
+        ])
+    ]
 
 @app.callback(
     Output("cyto-network", "elements"),
@@ -254,7 +250,6 @@
     [Input("chart_type_option", "value")]
 )
 def update_graph_layout(chart_type_option):
-<<<<<<< HEAD
     layout = {"name" : chart_type_option}
     return layout
 
@@ -299,7 +294,4 @@
 )
 def update_nclique_graph_layout(chart_type_option):
     layout = {"name" : chart_type_option}
-=======
-    layout = {"name" : chart_type_option, 'animate' : True}
->>>>>>> 755af64e
     return layout